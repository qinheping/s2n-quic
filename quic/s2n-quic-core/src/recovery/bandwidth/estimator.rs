--- conflicted
+++ resolved
@@ -275,11 +275,7 @@
             self.delivered_time = Some(now);
         }
 
-<<<<<<< HEAD
-        let bytes_in_flight = bytes_in_flight.saturating_add(sent_bytes as u32);
-=======
         let bytes_in_flight = prior_bytes_in_flight.saturating_add(sent_bytes as u32);
->>>>>>> 5b2bb924
 
         if app_limited.unwrap_or(true) {
             self.on_app_limited(bytes_in_flight);
